--- conflicted
+++ resolved
@@ -1,31 +1,26 @@
-<<<<<<< HEAD
 # Branch Tasks
-### Zobrist Hashing:
+
+### Board Representation:
+- [] Test mailbox array
+- [] Add piece-square list
+
+### Move Generation:
+- [] Shift from Copy/Make to Make/Unmake paradigm
+- [] Test move making and unmaking with mementos
 - [x] ~~Add Zobrist hash generation for instances of `GameManager`~~
 - [] Incorporate hash updates within make/unmake move
-### Transposition Table:
-- [] Research:
+- [] Research Transposition Tables:
   - What does the DS look like?
   - What information needs to be encoded within the structure?
   - What behavior should the TT have as deeper searches are performed? (Updates to previous values?)
 
-## General:
-- [] Shift from Copy/Make to Make/Unmake paradigm
-=======
-# Tasks
-General:
-- [] Flesh out README.md
-
-Move Generation:
-- [] Test move making/unmaking with mementos
-
-Search & Evaluation:
-- [] Create a Zobrist hash table
-- [] Create a transposition table
+### Search & Evaluation:
 - [] Incorporate iterative deepening (for timed searched)
 - [] Incorporate move ordering (for prioritizing search of better moves)
 
-UCI:
-- [] Flesh out definition
+### UCI:
+- [] Add handling of more keywords
 - [] Create instances of a Game given 'ucinewgame' command
->>>>>>> fb48c2b9
+
+### General:
+- [] Flesh out README.md