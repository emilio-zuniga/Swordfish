#![allow(dead_code)]
mod bitboard;
mod gamemanager;
mod movetable;
mod types;
mod ucimanager;
mod enginemanager;

fn main() {
<<<<<<< HEAD
    let tbl = noarc::NoArc::new(MoveTable::default());

    let gm =
        GameManager::from_fen_str("rn1b1k1r/p4ppp/1pp5/8/2B5/3n4/PPP1N1PP/RNBQ1K1R w - - 0 11");
    let bestmove = root_negamax(4, gm, &tbl).0;
    println!("Best move: {}{}", bestmove.1.to_str(), bestmove.2.to_str())
=======
    ucimanager::communicate();
>>>>>>> 5e824a35
}

#[cfg(test)]
mod test {
    use crate::gamemanager::GameManager;

    #[test]
    fn check_fen_strings() {
        let tests = [
            "r6r/1b2k1bq/8/8/7B/8/8/R3K2R b KQ - 3 2",
            "8/8/8/2k5/2pP4/8/B7/4K3 b - d3 0 3",
            "r1bqkbnr/pppppppp/n7/8/8/P7/1PPPPPPP/RNBQKBNR w KQkq - 2 2",
            "r3k2r/p1pp1pb1/bn2Qnp1/2qPN3/1p2P3/2N5/PPPBBPPP/R3K2R b KQkq - 3 2",
            "2kr3r/p1ppqpb1/bn2Qnp1/3PN3/1p2P3/2N5/PPPBBPPP/R3K2R b KQ - 3 2",
            "rnb2k1r/pp1Pbppp/2p5/q7/2B5/8/PPPQNnPP/RNB1K2R w KQ - 3 9",
            "2r5/3pk3/8/2P5/8/2K5/8/8 w - - 5 4",
            "rnbq1k1r/pp1Pbppp/2p5/8/2B5/8/PPP1NnPP/RNBQK2R w KQ - 1 8",
            "r4rk1/1pp1qppp/p1np1n2/2b1p1B1/2B1P1b1/P1NP1N2/1PP1QPPP/R4RK1 w - - 0 10",
            "3k4/3p4/8/K1P4r/8/8/8/8 b - - 0 1",
            "8/8/4k3/8/2p5/8/B2P2K1/8 w - - 0 1",
            "8/8/1k6/2b5/2pP4/8/5K2/8 b - d3 0 1",
            "5k2/8/8/8/8/8/8/4K2R w K - 0 1",
            "3k4/8/8/8/8/8/8/R3K3 w Q - 0 1",
            "r3k2r/1b4bq/8/8/8/8/7B/R3K2R w KQkq - 0 1",
            "r3k2r/8/3Q4/8/8/5q2/8/R3K2R b KQkq - 0 1",
            "2K2r2/4P3/8/8/8/8/8/3k4 w - - 0 1",
            "8/8/1P2K3/8/2n5/1q6/8/5k2 b - - 0 1",
            "4k3/1P6/8/8/8/8/K7/8 w - - 0 1",
            "8/P1k5/K7/8/8/8/8/8 w - - 0 1",
            "K1k5/8/P7/8/8/8/8/8 w - - 0 1",
            "8/k1P5/8/1K6/8/8/8/8 w - - 0 1",
            "8/8/2k5/5q2/5n2/8/5K2/8 b - - 0 1",
        ];

        for fen in tests {
            let game = GameManager::from_fen_str(fen);
            let generated_fen = game.to_fen_string();

            assert_eq!(fen, generated_fen);
        }
    }
}<|MERGE_RESOLUTION|>--- conflicted
+++ resolved
@@ -7,16 +7,16 @@
 mod enginemanager;
 
 fn main() {
-<<<<<<< HEAD
+
     let tbl = noarc::NoArc::new(MoveTable::default());
 
     let gm =
         GameManager::from_fen_str("rn1b1k1r/p4ppp/1pp5/8/2B5/3n4/PPP1N1PP/RNBQ1K1R w - - 0 11");
     let bestmove = root_negamax(4, gm, &tbl).0;
     println!("Best move: {}{}", bestmove.1.to_str(), bestmove.2.to_str())
-=======
+
     ucimanager::communicate();
->>>>>>> 5e824a35
+
 }
 
 #[cfg(test)]
