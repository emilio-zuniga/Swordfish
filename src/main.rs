#![allow(dead_code)]
<<<<<<< HEAD
use std::sync::LazyLock;

use crate::types::{Color, PieceType};
use gamemanager::{legal_moves, GameManager};
use movetable::MoveTable;
use types::Square;
=======
>>>>>>> 01dcb247

mod bitboard;
mod gamemanager;
mod movetable;
mod types;
mod ucimanager;

pub static MOVETABLE: LazyLock<MoveTable> = std::sync::LazyLock::new(MoveTable::default);

fn main() {
<<<<<<< HEAD
    let gm =
        GameManager::from_fen_string("rnbq1k1r/pp1Pbppp/2p5/8/2B5/8/PPP1NnPP/RNBQK2R w KQ - 1 8");
    let mvlst = gm.legal_moves();
    for mv in mvlst {
        legal_moves::perft::perft(1, 4, (mv.0, mv.1, mv.2, mv.3), mv.4);
    }
}

fn get_move_demo(color: Color, piece: PieceType, position: Square) {
    let movetable = movetable::MoveTable::default();
    let possibilities = movetable.get_moves_as_bitboard(color, piece, position.to_u64());

    print_bitboard(possibilities);
}

fn board_to_and_from_fen_demo() {
    let tests = [
        "r6r/1b2k1bq/8/8/7B/8/8/R3K2R b KQ - 3 2",
        "8/8/8/2k5/2pP4/8/B7/4K3 b - d3 0 3",
        "r1bqkbnr/pppppppp/n7/8/8/P7/1PPPPPPP/RNBQKBNR w KQkq - 2 2",
        "r3k2r/p1pp1pb1/bn2Qnp1/2qPN3/1p2P3/2N5/PPPBBPPP/R3K2R b KQkq - 3 2",
        "2kr3r/p1ppqpb1/bn2Qnp1/3PN3/1p2P3/2N5/PPPBBPPP/R3K2R b KQ - 3 2",
        "rnb2k1r/pp1Pbppp/2p5/q7/2B5/8/PPPQNnPP/RNB1K2R w KQ - 3 9",
        "2r5/3pk3/8/2P5/8/2K5/8/8 w - - 5 4",
        "rnbq1k1r/pp1Pbppp/2p5/8/2B5/8/PPP1NnPP/RNBQK2R w KQ - 1 8",
        "r4rk1/1pp1qppp/p1np1n2/2b1p1B1/2B1P1b1/P1NP1N2/1PP1QPPP/R4RK1 w - - 0 10",
        "3k4/3p4/8/K1P4r/8/8/8/8 b - - 0 1",
        "8/8/4k3/8/2p5/8/B2P2K1/8 w - - 0 1",
        "8/8/1k6/2b5/2pP4/8/5K2/8 b - d3 0 1",
        "5k2/8/8/8/8/8/8/4K2R w K - 0 1",
        "3k4/8/8/8/8/8/8/R3K3 w Q - 0 1",
        "r3k2r/1b4bq/8/8/8/8/7B/R3K2R w KQkq - 0 1",
        "r3k2r/8/3Q4/8/8/5q2/8/R3K2R b KQkq - 0 1",
        "2K2r2/4P3/8/8/8/8/8/3k4 w - - 0 1",
        "8/8/1P2K3/8/2n5/1q6/8/5k2 b - - 0 1",
        "4k3/1P6/8/8/8/8/K7/8 w - - 0 1",
        "8/P1k5/K7/8/8/8/8/8 w - - 0 1",
        "K1k5/8/P7/8/8/8/8/8 w - - 0 1",
        "8/k1P5/8/1K6/8/8/8/8 w - - 0 1",
        "8/8/2k5/5q2/5n2/8/5K2/8 b - - 0 1",
    ];

    for fen in tests {
        let game = GameManager::from_fen_string(fen);
        let generated_fen = game.to_fen_string();

        println!("{}\n{}\n{}\n", fen, generated_fen, fen == generated_fen);
    }
}

fn enum_coord_system_demo() {
    let mut position = 0x80000000_00000000;

    while position != 0_u64 {
        let coordinate = Square::from_u64(position);

        if let Some(variant) = coordinate {
            println!("\n{:?}", variant);
            print_bitboard(variant.to_u64());
        }

        position >>= 1;
    }
}

fn print_bitboard(board: u64) {
    let bitstr = format!("{:064b}", board);
    let mut count = 0;
    for c in bitstr.replace("0", ".").replace("1", "X").chars() {
        print!("{c}");
        count += 1;
        if count % 8 == 0 {
            println!();
        }
    }
=======
    ucimanager::communicate();
>>>>>>> 01dcb247
}

#[cfg(test)]
mod test {
    use crate::gamemanager::GameManager;

    #[test]
    fn check_fen_strings() {
        let tests = [
            "r6r/1b2k1bq/8/8/7B/8/8/R3K2R b KQ - 3 2",
            "8/8/8/2k5/2pP4/8/B7/4K3 b - d3 0 3",
            "r1bqkbnr/pppppppp/n7/8/8/P7/1PPPPPPP/RNBQKBNR w KQkq - 2 2",
            "r3k2r/p1pp1pb1/bn2Qnp1/2qPN3/1p2P3/2N5/PPPBBPPP/R3K2R b KQkq - 3 2",
            "2kr3r/p1ppqpb1/bn2Qnp1/3PN3/1p2P3/2N5/PPPBBPPP/R3K2R b KQ - 3 2",
            "rnb2k1r/pp1Pbppp/2p5/q7/2B5/8/PPPQNnPP/RNB1K2R w KQ - 3 9",
            "2r5/3pk3/8/2P5/8/2K5/8/8 w - - 5 4",
            "rnbq1k1r/pp1Pbppp/2p5/8/2B5/8/PPP1NnPP/RNBQK2R w KQ - 1 8",
            "r4rk1/1pp1qppp/p1np1n2/2b1p1B1/2B1P1b1/P1NP1N2/1PP1QPPP/R4RK1 w - - 0 10",
            "3k4/3p4/8/K1P4r/8/8/8/8 b - - 0 1",
            "8/8/4k3/8/2p5/8/B2P2K1/8 w - - 0 1",
            "8/8/1k6/2b5/2pP4/8/5K2/8 b - d3 0 1",
            "5k2/8/8/8/8/8/8/4K2R w K - 0 1",
            "3k4/8/8/8/8/8/8/R3K3 w Q - 0 1",
            "r3k2r/1b4bq/8/8/8/8/7B/R3K2R w KQkq - 0 1",
            "r3k2r/8/3Q4/8/8/5q2/8/R3K2R b KQkq - 0 1",
            "2K2r2/4P3/8/8/8/8/8/3k4 w - - 0 1",
            "8/8/1P2K3/8/2n5/1q6/8/5k2 b - - 0 1",
            "4k3/1P6/8/8/8/8/K7/8 w - - 0 1",
            "8/P1k5/K7/8/8/8/8/8 w - - 0 1",
            "K1k5/8/P7/8/8/8/8/8 w - - 0 1",
            "8/k1P5/8/1K6/8/8/8/8 w - - 0 1",
            "8/8/2k5/5q2/5n2/8/5K2/8 b - - 0 1",
        ];

        for fen in tests {
            let game = GameManager::from_fen_string(fen);
            let generated_fen = game.to_fen_string();

            dbg!(&fen, &generated_fen);
            assert_eq!(fen, generated_fen);
        }
    }
}<|MERGE_RESOLUTION|>--- conflicted
+++ resolved
@@ -1,13 +1,10 @@
 #![allow(dead_code)]
-<<<<<<< HEAD
 use std::sync::LazyLock;
 
 use crate::types::{Color, PieceType};
 use gamemanager::{legal_moves, GameManager};
 use movetable::MoveTable;
 use types::Square;
-=======
->>>>>>> 01dcb247
 
 mod bitboard;
 mod gamemanager;
@@ -18,85 +15,14 @@
 pub static MOVETABLE: LazyLock<MoveTable> = std::sync::LazyLock::new(MoveTable::default);
 
 fn main() {
-<<<<<<< HEAD
     let gm =
         GameManager::from_fen_string("rnbq1k1r/pp1Pbppp/2p5/8/2B5/8/PPP1NnPP/RNBQK2R w KQ - 1 8");
     let mvlst = gm.legal_moves();
     for mv in mvlst {
         legal_moves::perft::perft(1, 4, (mv.0, mv.1, mv.2, mv.3), mv.4);
     }
-}
-
-fn get_move_demo(color: Color, piece: PieceType, position: Square) {
-    let movetable = movetable::MoveTable::default();
-    let possibilities = movetable.get_moves_as_bitboard(color, piece, position.to_u64());
-
-    print_bitboard(possibilities);
-}
-
-fn board_to_and_from_fen_demo() {
-    let tests = [
-        "r6r/1b2k1bq/8/8/7B/8/8/R3K2R b KQ - 3 2",
-        "8/8/8/2k5/2pP4/8/B7/4K3 b - d3 0 3",
-        "r1bqkbnr/pppppppp/n7/8/8/P7/1PPPPPPP/RNBQKBNR w KQkq - 2 2",
-        "r3k2r/p1pp1pb1/bn2Qnp1/2qPN3/1p2P3/2N5/PPPBBPPP/R3K2R b KQkq - 3 2",
-        "2kr3r/p1ppqpb1/bn2Qnp1/3PN3/1p2P3/2N5/PPPBBPPP/R3K2R b KQ - 3 2",
-        "rnb2k1r/pp1Pbppp/2p5/q7/2B5/8/PPPQNnPP/RNB1K2R w KQ - 3 9",
-        "2r5/3pk3/8/2P5/8/2K5/8/8 w - - 5 4",
-        "rnbq1k1r/pp1Pbppp/2p5/8/2B5/8/PPP1NnPP/RNBQK2R w KQ - 1 8",
-        "r4rk1/1pp1qppp/p1np1n2/2b1p1B1/2B1P1b1/P1NP1N2/1PP1QPPP/R4RK1 w - - 0 10",
-        "3k4/3p4/8/K1P4r/8/8/8/8 b - - 0 1",
-        "8/8/4k3/8/2p5/8/B2P2K1/8 w - - 0 1",
-        "8/8/1k6/2b5/2pP4/8/5K2/8 b - d3 0 1",
-        "5k2/8/8/8/8/8/8/4K2R w K - 0 1",
-        "3k4/8/8/8/8/8/8/R3K3 w Q - 0 1",
-        "r3k2r/1b4bq/8/8/8/8/7B/R3K2R w KQkq - 0 1",
-        "r3k2r/8/3Q4/8/8/5q2/8/R3K2R b KQkq - 0 1",
-        "2K2r2/4P3/8/8/8/8/8/3k4 w - - 0 1",
-        "8/8/1P2K3/8/2n5/1q6/8/5k2 b - - 0 1",
-        "4k3/1P6/8/8/8/8/K7/8 w - - 0 1",
-        "8/P1k5/K7/8/8/8/8/8 w - - 0 1",
-        "K1k5/8/P7/8/8/8/8/8 w - - 0 1",
-        "8/k1P5/8/1K6/8/8/8/8 w - - 0 1",
-        "8/8/2k5/5q2/5n2/8/5K2/8 b - - 0 1",
-    ];
-
-    for fen in tests {
-        let game = GameManager::from_fen_string(fen);
-        let generated_fen = game.to_fen_string();
-
-        println!("{}\n{}\n{}\n", fen, generated_fen, fen == generated_fen);
-    }
-}
-
-fn enum_coord_system_demo() {
-    let mut position = 0x80000000_00000000;
-
-    while position != 0_u64 {
-        let coordinate = Square::from_u64(position);
-
-        if let Some(variant) = coordinate {
-            println!("\n{:?}", variant);
-            print_bitboard(variant.to_u64());
-        }
-
-        position >>= 1;
-    }
-}
-
-fn print_bitboard(board: u64) {
-    let bitstr = format!("{:064b}", board);
-    let mut count = 0;
-    for c in bitstr.replace("0", ".").replace("1", "X").chars() {
-        print!("{c}");
-        count += 1;
-        if count % 8 == 0 {
-            println!();
-        }
-    }
-=======
+  
     ucimanager::communicate();
->>>>>>> 01dcb247
 }
 
 #[cfg(test)]
