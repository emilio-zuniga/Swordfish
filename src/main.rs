--- conflicted
+++ resolved
@@ -1,40 +1,12 @@
-<<<<<<< HEAD
 use movetable::PieceType;
-
-=======
 use gamemanager::GameManager;
 use regex::Regex;
 
 mod gamemanager;
->>>>>>> d0958c78
 mod bitboard;
 mod movetable;
 
 fn main() {
-<<<<<<< HEAD
-    todo!()
-}
-
-fn get_move_demo() {
-    let movetable = movetable::MoveTable::default();
-
-    if let Some(v) = movetable.table.get(&(PieceType::Queen, 0x8000000000000000)) {
-        let mut acc = 0_u64;
-        for n in v {
-            acc |= n;
-        }
-        let bitstr = format!("{:064b}", acc);
-        let mut count = 0;
-        for c in bitstr.replace("0", ".").replace("1", "X").chars() {
-            print!("{c}");
-            count += 1;
-            if count % 8 == 0 {
-                println!();
-            }
-        }
-    } else {
-        eprintln!("Error!");
-=======
     let fen_regex_string = r"([PNBRQKpnbrqk1-8]{1,8}\/){7}[PNBRQKpnbrqk1-8]{1,8} [WBwb] ((K?Q?k?q)|(K?Q?kq?)|(K?Qk?q?)|(KQ?k?q?)|-) (([A-Ha-h][1-8])|-) \d+ \d+";
     let reggae = Regex::new(&fen_regex_string).unwrap();
     let tests = [
@@ -75,6 +47,29 @@
     }
 }
 
+
+fn get_move_demo() {
+    let movetable = movetable::MoveTable::default();
+
+    if let Some(v) = movetable.table.get(&(PieceType::Queen, 0x8000000000000000)) {
+        let mut acc = 0_u64;
+        for n in v {
+            acc |= n;
+        }
+        let bitstr = format!("{:064b}", acc);
+        let mut count = 0;
+        for c in bitstr.replace("0", ".").replace("1", "X").chars() {
+            print!("{c}");
+            count += 1;
+            if count % 8 == 0 {
+                println!();
+            }
+        }
+    } else {
+        eprintln!("Error!");
+    }
+}
+
 fn is_valid_fen(fen: &str, reggae: &Regex) -> bool {
     let tokens: Vec<String> = fen.split_whitespace().map(str::to_string).collect();
 
@@ -97,6 +92,5 @@
         }
         
         true
->>>>>>> d0958c78
     }
 }