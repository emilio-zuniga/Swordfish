[package]
name = "swordfish"
version = "0.0.0"
edition = "2021"

[dependencies]
<<<<<<< HEAD
rayon = "1.10.0"
regex = "1.10.6"
=======
regex = "1.10.6"
vampirc-uci = "0.11"
>>>>>>> 01dcb247
<|MERGE_RESOLUTION|>--- conflicted
+++ resolved
@@ -4,10 +4,6 @@
 edition = "2021"
 
 [dependencies]
-<<<<<<< HEAD
 rayon = "1.10.0"
 regex = "1.10.6"
-=======
-regex = "1.10.6"
-vampirc-uci = "0.11"
->>>>>>> 01dcb247
+vampirc-uci = "0.11"